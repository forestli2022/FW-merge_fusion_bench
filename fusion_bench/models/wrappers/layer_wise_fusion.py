import functools
import logging
from copy import deepcopy
from typing import Any, Callable, Dict, Iterator, List, Optional  # noqa: F401

import torch
from torch import Tensor, nn
from torch.func import functional_call

from fusion_bench.utils.type import StateDictType

__all__ = ["get_layer_wise_weights", "fuse_weights", "LayerWiseMergedModel"]

log = logging.getLogger(__name__)


def del_attr(obj, names: List[str]):
    """
    Deletes an attribute from an object recursively.

    Args:
        obj (object): Object to delete attribute from.
        names (list): List of attribute names to delete recursively.
    """
    if len(names) == 1:
        delattr(obj, names[0])
    else:
        del_attr(getattr(obj, names[0]), names[1:])


def set_attr(obj, names: List[str], val):
    """
    Sets an attribute of an object recursively.

    Args:
        obj (object): Object to set attribute of.
        names (list): List of attribute names to set recursively.
        val (object): Value to set the attribute to.
    """
    if len(names) == 1:
        setattr(obj, names[0], val)
    else:
        set_attr(getattr(obj, names[0]), names[1:], val)


def get_attr(obj, names: List[str]):
    """
    Gets an attribute of an object recursively.

    Args:
        obj (object): Object to get attribute of.
        names (list): List of attribute names to get recursively.

    Returns:
        object: The attribute of the object.
    """
    if len(names) == 1:
        return getattr(obj, names[0])
    else:
        return get_attr(getattr(obj, names[0]), names[1:])


def get_layer_wise_weights(
    num_models: int,
    num_layers: int,
    init_values: float = None,
    dtype: torch.dtype = torch.float32,
):
    """
    Return a tensor of layer-wise weights for the given number of models and layers.

    Args:
        num_models (int): The number of models to fuse.
        num_layers (int): The number of layers in each model.
        init_values (float, optional): The initial value for each weight. Defaults to 1.0 / num_models.
        dtype (torch.dtype): dtype of weights. This should be the same with model dtype.

    Returns:
        Tensor: A tensor of shape (num_models, num_layers) containing the layer-wise weights.
    """
    assert num_models >= 1, f"num_models must be >= 1, got {num_models}"
    assert num_layers >= 1, f"num_layers must be >= 1, got {num_layers}"
    if init_values is None:
        init_values = 1.0 / num_models
    return torch.full((num_models, num_layers), init_values, dtype=dtype)


def _fuse_weights(layer_wise_weight: Tensor, tensors: List[Tensor]):
    """
    Fuse the layer-wise weights with the given state dictionaries.

    Args:
        layer_wise_weight (Tensor): A tensor of shape (num_models,) containing the layer-wise weights.
        state_dicts (List[Tensor]): A list of state dictionaries, each containing the weights for a single layer.

    Returns:
        Tensor: A tensor of shape (num_params,) containing the fused weights.
    """
    assert len(layer_wise_weight) == len(
        tensors
    ), f"layer_wise_weight.shape={layer_wise_weight.shape}, len(tensors)={len(tensors)}"
    return sum(
        layer_wise_weight[i] * w.to(layer_wise_weight.device)
        for i, w in enumerate(tensors)
    )


def fuse_weights(
    layer_wise_weight: Tensor, state_dicts: List[StateDictType]
) -> StateDictType:
    """
    Fuse the weights of multiple models using layer-wise fusion.

    Args:
        layer_wise_weight (Tensor): A tensor of shape (num_models, num_layers) representing the weight of each layer for each model.
        state_dicts (List[StateDict]): A list of state dictionaries, one for each model.

    Returns:
        A dictionary mapping each weight tensor key to the fused weight tensor.
    """
    num_models = len(state_dicts)
    num_layers = len(state_dicts[0])
    assert layer_wise_weight.shape == (
        num_models,
        num_layers,
    ), f"layer_wise_weight.shape={layer_wise_weight.shape}, expected (num_models, num_layers): ({num_models}, {num_layers})"
    return {
        k: _fuse_weights(
            layer_wise_weight[:, i], [state_dict[k] for state_dict in state_dicts]
        )
        for i, k in enumerate(state_dicts[0].keys())
    }


class LayerWiseMergedModel(nn.Module):
    _merged_state_dict: StateDictType = None

    def __init__(
        self,
        layer_wise_weight: Tensor,
        pretrained_model: nn.Module,
        finetuned_models: List[nn.Module],
        clamp_weights: bool = True,
        tie_weights: bool = False,
        strict: bool = True,
        sparsity_ratio: Optional[float] = None,
<<<<<<< HEAD
    ):
        """

        Args:
            sparsity_ratio (float, optional): If `sparsity_ratio` is provided, the task vector will be pruned before merging. A high spasity level can save the memory usage during merging.

=======
        normalized_merging_weights: bool = False,
    ):
        R"""
        This class wraps a pretrained model and a list of finetuned models, and merges the weights of the finetuned models into the pretrained model using layer-wise fusion.

        Reference:

            (ICLR 2024) Yang E, Wang Z, Shen L, et al. Adamerging: Adaptive model merging for multi-task learning. https://arxiv.org/pdf/2310.02575

        Args:
            layer_wise_weight (Tensor): A tensor of shape (num_models, num_layers) representing the weight of each layer for each model.
            pretrained_model (nn.Module): The pretrained model to merge the weights into.
            finetuned_models (List[nn.Module]): A list of finetuned models to merge the weights from. This should have the same architecture as the pretrained model. We use these models to compute the task vectors.
            clamp_weights (bool, optional): If True, the layer-wise weights will be clamped to [0, 1]. Defaults to True.
            tie_weights (bool, optional): This option passes the `tie_weights` argument to the `functional_call` function. Defaults to False.
            strict (bool, optional): This option passes the `strict` argument to the `functional_call` function. Defaults to True.
            sparsity_ratio (float, optional): If `sparsity_ratio` is provided, the task vector will be pruned before merging. A high spasity level can save the memory usage during merging.
            normalized_merging_weights (bool, optional): If True, the layer-wise weights will be normalized for each layer, so that the sum of weights across models for each layer is 1. Defaults to False.
>>>>>>> b37a63a7
        """
        super().__init__()
        self.clamp_weights = clamp_weights
        self.tie_weights = tie_weights
        self.strict = strict
        self.sparsity_ratio = sparsity_ratio
<<<<<<< HEAD
=======
        self.nromalized_merging_weights = normalized_merging_weights
>>>>>>> b37a63a7

        self.merge_weight = nn.Parameter(layer_wise_weight, requires_grad=True)

        for name, param in pretrained_model.named_parameters():
            if not param.requires_grad:
                for m in finetuned_models:
                    del_attr(m, name.split("."))
            else:
                for m in finetuned_models:
                    get_attr(m, name.split(".")).data = (
                        get_attr(m, name.split(".")) - param
                    )

        self.pretrained_model = pretrained_model.requires_grad_(False)
        for m in finetuned_models:
            m.requires_grad_(False)

        self.task_vectors = nn.ModuleList(finetuned_models)

        # if `sparisty_ratio` is given, pruning the task vectors.
        if sparsity_ratio is not None:
            from fusion_bench.method.pruning.prune_utils import (
                unstructured_magnitude_prune_,
            )

            for name, param in self.task_vectors.named_parameters():
                if param.dim() != 2:
                    continue
                print(f"pruning {name}")
                pruned_param = unstructured_magnitude_prune_(
                    param.data.clone(), torch.abs, sparsity_ratio=sparsity_ratio
                )
                set_attr(
                    self.task_vectors,
                    name.split("."),
                    nn.Parameter(pruned_param.to_sparse(), requires_grad=False),
                )

    @property
    def forward_model(self):
        return functools.partial(
            functional_call,
            self.pretrained_model,
            self._merged_state_dict,
            tie_weights=self.tie_weights,
            strict=self.strict,
        )

    def merge_and_unload(self, task_vector_mask: Optional[Dict[str, Tensor]] = None):
        self.merge_weights(task_vector_mask=task_vector_mask)
        self.pretrained_model.load_state_dict(self._merged_state_dict)
        return self.pretrained_model

    def merge_weights(self, task_vector_mask: Optional[Dict[str, Tensor]] = None):
        """
        Merges the weights of the model.
        Call this after each update step.
        """
        if self.clamp_weights:
            layer_wise_weight = self.merge_weight.clamp(0, 1)
        else:
            layer_wise_weight = self.merge_weight
        if self.nromalized_merging_weights:
            # normalize the weights for each layer, so that the sum of weights across models for each layer is 1.
            layer_wise_weight = layer_wise_weight.softmax(dim=0)

        state_dict = self.pretrained_model.state_dict(keep_vars=True)
        # shape of layer_wise_weight: (num_models, num_layers)
        for weight, task_vector in zip(layer_wise_weight, self.task_vectors):
            assert len(list(task_vector.named_parameters())) == weight.size(0)
            if task_vector_mask is not None:
                weight = [
                    w * task_vector_mask[name]
                    for w, (name, param) in zip(weight, task_vector.named_parameters())
                ]
            for w, (name, param) in zip(weight, task_vector.named_parameters()):
                state_dict[name] = state_dict[name] + param * w
        self._merged_state_dict = state_dict

    def forward(self, *args, **kwargs):
        if self._merged_state_dict is None:
            self.merge_weights()
        return self.forward_model(args=args, kwargs=kwargs)

    # def __getattr__(self, name: str) -> Any:
    #     try:
    #         return super().__getattr__(name)
    #     except AttributeError:
    #         attr = getattr(self.model, name)
    #         if isinstance(attr, Callable):
    #             warnings.warn(
    #                 f"forwarding `{name}` to the underlying model", UserWarning
    #             )
    #         return attr

    # def __setattr__(self, name: str, value: Any) -> None:
    #     try:
    #         super().__setattr__(name, value)
    #     except AttributeError:
    #         setattr(self.model, name, value)


def merge_weights(module: nn.Module):
<<<<<<< HEAD
=======
    """
    Merges the weights for all `LayerWiseMergedModel` instances within the given module.

    Args:
        module (nn.Module): The module to process.
    """
>>>>>>> b37a63a7
    if isinstance(module, LayerWiseMergedModel):
        module.merge_weights()
        return
    else:
        for submodule in module.children():
            merge_weights(submodule)


def merge_and_unload(module: nn.Module):
<<<<<<< HEAD
=======
    """
    Merges and unloads all `LayerWiseMergedModel` instances within the given module.

    Args:
        module (nn.Module): The module to process.

    Returns:
        nn.Module: The updated module with merged weights.
    """
>>>>>>> b37a63a7
    if isinstance(module, LayerWiseMergedModel):
        return module.merge_and_unload()
    else:
        for name, submodule in module.named_children():
            need_merge = isinstance(submodule, LayerWiseMergedModel)
            submodule = merge_and_unload(submodule)
            if need_merge:
                setattr(module, name, submodule)
        return module


def fix_other_parts(module: nn.Module):
<<<<<<< HEAD
=======
    """
    Sets all parameters in the module to not require gradients, except for the merge weights
    in `LayerWiseMergedModel` instances.

    Args:
        module (nn.Module): The module to process.

    Returns:
        nn.Module: The module with updated parameter requirements.
    """
>>>>>>> b37a63a7
    module.requires_grad_(False)
    for submodule in module.modules():
        if isinstance(submodule, LayerWiseMergedModel):
            submodule.merge_weight.requires_grad_(True)
    return module<|MERGE_RESOLUTION|>--- conflicted
+++ resolved
@@ -144,14 +144,6 @@
         tie_weights: bool = False,
         strict: bool = True,
         sparsity_ratio: Optional[float] = None,
-<<<<<<< HEAD
-    ):
-        """
-
-        Args:
-            sparsity_ratio (float, optional): If `sparsity_ratio` is provided, the task vector will be pruned before merging. A high spasity level can save the memory usage during merging.
-
-=======
         normalized_merging_weights: bool = False,
     ):
         R"""
@@ -170,17 +162,13 @@
             strict (bool, optional): This option passes the `strict` argument to the `functional_call` function. Defaults to True.
             sparsity_ratio (float, optional): If `sparsity_ratio` is provided, the task vector will be pruned before merging. A high spasity level can save the memory usage during merging.
             normalized_merging_weights (bool, optional): If True, the layer-wise weights will be normalized for each layer, so that the sum of weights across models for each layer is 1. Defaults to False.
->>>>>>> b37a63a7
         """
         super().__init__()
         self.clamp_weights = clamp_weights
         self.tie_weights = tie_weights
         self.strict = strict
         self.sparsity_ratio = sparsity_ratio
-<<<<<<< HEAD
-=======
         self.nromalized_merging_weights = normalized_merging_weights
->>>>>>> b37a63a7
 
         self.merge_weight = nn.Parameter(layer_wise_weight, requires_grad=True)
 
@@ -284,15 +272,12 @@
 
 
 def merge_weights(module: nn.Module):
-<<<<<<< HEAD
-=======
     """
     Merges the weights for all `LayerWiseMergedModel` instances within the given module.
 
     Args:
         module (nn.Module): The module to process.
     """
->>>>>>> b37a63a7
     if isinstance(module, LayerWiseMergedModel):
         module.merge_weights()
         return
@@ -302,8 +287,6 @@
 
 
 def merge_and_unload(module: nn.Module):
-<<<<<<< HEAD
-=======
     """
     Merges and unloads all `LayerWiseMergedModel` instances within the given module.
 
@@ -313,7 +296,6 @@
     Returns:
         nn.Module: The updated module with merged weights.
     """
->>>>>>> b37a63a7
     if isinstance(module, LayerWiseMergedModel):
         return module.merge_and_unload()
     else:
@@ -326,8 +308,6 @@
 
 
 def fix_other_parts(module: nn.Module):
-<<<<<<< HEAD
-=======
     """
     Sets all parameters in the module to not require gradients, except for the merge weights
     in `LayerWiseMergedModel` instances.
@@ -338,7 +318,6 @@
     Returns:
         nn.Module: The module with updated parameter requirements.
     """
->>>>>>> b37a63a7
     module.requires_grad_(False)
     for submodule in module.modules():
         if isinstance(submodule, LayerWiseMergedModel):
